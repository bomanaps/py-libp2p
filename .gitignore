--- conflicted
+++ resolved
@@ -95,36 +95,8 @@
 # vs-code
 .vscode
 
-<<<<<<< HEAD
-### JetBrains template
-# Covers JetBrains IDEs: IntelliJ, RubyMine, PhpStorm, AppCode, PyCharm, CLion, Android Studio and Webstorm
-# Reference: https://intellij-support.jetbrains.com/hc/en-us/articles/206544839
-
-# User-specific stuff:
-.idea/workspace.xml
-.idea/tasks.xml
-.idea/dictionaries
-.idea/vcs.xml
-.idea/jsLibraryMappings.xml
-
-# Sensitive or high-churn files:
-.idea/dataSources.ids
-.idea/dataSources.xml
-.idea/dataSources.local.xml
-.idea/sqlDataSources.xml
-.idea/dynamic.xml
-.idea/uiDesigner.xml
-
-# Gradle:
-.idea/gradle.xml
-.idea/libraries
-
-# Mongo Explorer plugin:
-.idea/mongoSettings.xml
-=======
 # jupyter notebook files
 *.ipynb
->>>>>>> ae5b634d
 
 # Covers JetBrains IDEs: IntelliJ, RubyMine, PhpStorm, AppCode, PyCharm, CLion, Android Studio and Webstorm
 # For a more precise, explicit template, see:
