--- conflicted
+++ resolved
@@ -1,12 +1,5 @@
-<<<<<<< HEAD
 import logging
 from typing import Awaitable, Callable, List, Sequence, Tuple
-=======
-import asyncio
-from socket import socket
-import sys
-from typing import List
->>>>>>> 9d3312eb
 
 from multiaddr import Multiaddr
 import trio
@@ -15,6 +8,7 @@
 from libp2p.io.trio import TrioTCPStream
 from libp2p.network.connection.raw_connection import RawConnection
 from libp2p.network.connection.raw_connection_interface import IRawConnection
+from libp2p.transport.exceptions import OpenConnectionError
 from libp2p.transport.listener_interface import IListener
 from libp2p.transport.transport_interface import ITransport
 from libp2p.transport.typing import THandler
@@ -70,22 +64,9 @@
         )
 
     async def close(self) -> None:
-<<<<<<< HEAD
         async with trio.open_nursery() as nursery:
             for listener in self.listeners:
                 nursery.start_soon(listener.aclose)
-=======
-        """close the listener such that no more connections can be open on this
-        transport instance."""
-        if self.server is None:
-            return
-        self.server.close()
-        server = self.server
-        self.server = None
-        if sys.version_info < (3, 7):
-            return
-        await server.wait_closed()
->>>>>>> 9d3312eb
 
 
 class TCP(ITransport):
@@ -100,7 +81,10 @@
         self.host = maddr.value_for_protocol("ip4")
         self.port = int(maddr.value_for_protocol("tcp"))
 
-        stream = await trio.open_tcp_stream(self.host, self.port)
+        try:
+            stream = await trio.open_tcp_stream(self.host, self.port)
+        except OSError as error:
+            raise OpenConnectionError from error
         read_write_closer = TrioTCPStream(stream)
 
         return RawConnection(read_write_closer, True)
