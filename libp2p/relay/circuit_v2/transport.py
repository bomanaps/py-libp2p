--- conflicted
+++ resolved
@@ -231,21 +231,14 @@
                     logger.warning(
                         "Failed to make reservation with relay %s", relay_peer_id
                     )
-<<<<<<< HEAD
+            # Create signed peer record to send with the HOP message
+            envelope_bytes, _ = env_to_send_in_RPC(self.host)
+
+            # Send HOP CONNECT message
             connect_msg = HopMessage(
                 type=HopMessage.CONNECT,
                 peer=dest_info.peer_id.to_bytes(),
-=======
-
-            # Create signed peer record to send with the HOP message
-            envelope_bytes, _ = env_to_send_in_RPC(self.host)
-
-            # Send HOP CONNECT message
-            hop_msg = HopMessage(
-                type=HopMessage.CONNECT,
-                peer=peer_info.peer_id.to_bytes(),
                 senderRecord=envelope_bytes,
->>>>>>> e77f7860
             )
             await relay_stream.write(connect_msg.SerializeToString())
 
@@ -444,62 +437,6 @@
             multiaddr.Multiaddr
         ] = []  # Store multiaddrs as Multiaddr objects
 
-<<<<<<< HEAD
-=======
-    async def handle_incoming_connection(
-        self,
-        stream: INetStream,
-        remote_peer_id: ID,
-    ) -> RawConnection:
-        """
-        Handle an incoming relay connection.
-
-        Parameters
-        ----------
-        stream : INetStream
-            The incoming stream
-        remote_peer_id : ID
-            The remote peer's ID
-
-        Returns
-        -------
-        RawConnection
-            The established connection
-
-        Raises
-        ------
-        ConnectionError
-            If the connection cannot be established
-
-        """
-        if not self.config.enable_stop:
-            raise ConnectionError("Stop role is not enabled")
-
-        try:
-            # Read STOP message
-            msg_bytes = await stream.read()
-            stop_msg = StopMessage()
-            stop_msg.ParseFromString(msg_bytes)
-
-            if stop_msg.HasField("senderRecord"):
-                if not maybe_consume_signed_record(stop_msg, self.host, remote_peer_id):
-                    logger.error(
-                        "Received an invalid senderRecord, dropping the stream"
-                    )
-                    await stream.close()
-                    raise ConnectionError("Invalid senderRecord")
-
-            if stop_msg.type != StopMessage.CONNECT:
-                raise ConnectionError("Invalid STOP message type")
-
-            # Create raw connection
-            return RawConnection(stream=stream, initiator=False)
-
-        except Exception as e:
-            await stream.close()
-            raise ConnectionError(f"Failed to handle incoming connection: {str(e)}")
-
->>>>>>> e77f7860
     async def run(self) -> None:
         """Run the listener service."""
         # Implementation would go here
