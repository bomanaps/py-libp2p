import logging
from typing import (
    TYPE_CHECKING,
    Any,
)

from multiaddr import Multiaddr
import trio

from libp2p.abc import (
    IMuxedConn,
    IMuxedStream,
    INetConn,
)
from libp2p.network.stream.net_stream import (
    NetStream,
    StreamState,
)
from libp2p.rcmgr import Direction
from libp2p.stream_muxer.exceptions import (
    MuxedConnUnavailable,
)

if TYPE_CHECKING:
    from libp2p.network.swarm import Swarm  # noqa: F401


"""
Reference: https://github.com/libp2p/go-libp2p-swarm/blob/
04c86bbdafd390651cb2ee14e334f7caeedad722/swarm_conn.go
"""


class SwarmConn(INetConn):
    muxed_conn: IMuxedConn
    swarm: "Swarm"
    streams: set[NetStream]
    event_closed: trio.Event
    _resource_scope: Any | None

    def __init__(
        self,
        muxed_conn: IMuxedConn,
        swarm: "Swarm",
    ) -> None:
        self.muxed_conn = muxed_conn
        self.swarm = swarm
        self.streams = set()
        self.event_closed = trio.Event()
        self.event_started = trio.Event()
        self._resource_scope = None
        # Provide back-references/hooks expected by NetStream
        try:
            setattr(self.muxed_conn, "swarm", self.swarm)

            # NetStream expects an awaitable remove_stream hook
            async def _remove_stream_hook(stream: NetStream) -> None:
                self.remove_stream(stream)

            setattr(self.muxed_conn, "remove_stream", _remove_stream_hook)
        except Exception as e:
            logging.warning(
                f"Failed to set optional conveniences on muxed_conn "
                f"for peer {muxed_conn.peer_id}: {e}"
            )
            # optional conveniences
        # Attach close hook if possible; tolerate implementations without it
        try:
            logging.debug(f"Setting on_close for peer {muxed_conn.peer_id}")
            setattr(muxed_conn, "on_close", self._on_muxed_conn_closed)
<<<<<<< HEAD
        except Exception as e:
            logging.warning(
                f"Could not attach on_close hook for peer {muxed_conn.peer_id}: {e}"
=======
        else:
            # If on_close doesn't exist, create it. This ensures compatibility
            # with muxer implementations that don't have on_close support.
            logging.debug(
                f"muxed_conn for peer {muxed_conn.peer_id} has no on_close attribute, "
                "creating it"
>>>>>>> 702b98d3
            )
            setattr(muxed_conn, "on_close", self._on_muxed_conn_closed)

    def set_resource_scope(self, scope: Any) -> None:
        """Set the resource scope for this connection."""
        self._resource_scope = scope

    @property
    def is_closed(self) -> bool:
        return self.event_closed.is_set()

    async def _on_muxed_conn_closed(self) -> None:
        """Handle closure of the underlying muxed connection."""
        peer_id = self.muxed_conn.peer_id
        logging.debug(f"SwarmConn closing for peer {peer_id} due to muxed_conn closure")
        # Only call close if we're not already closing
        if not self.event_closed.is_set():
            await self.close()

    async def close(self) -> None:
        if self.event_closed.is_set():
            return
        logging.debug(f"Closing SwarmConn for peer {self.muxed_conn.peer_id}")
        self.event_closed.set()

        # Clean up resource scope if it exists
        if self._resource_scope is not None:
            try:
                # Release the resource scope
                if hasattr(self._resource_scope, "close"):
                    self._resource_scope.close()
                elif hasattr(self._resource_scope, "release"):
                    self._resource_scope.release()
                logging.debug(
                    f"Released resource scope for peer {self.muxed_conn.peer_id}"
                )
            except Exception as e:
                logging.warning(f"Error releasing resource scope: {e}")
            finally:
                self._resource_scope = None

        # Close the muxed connection
        try:
            await self.muxed_conn.close()
        except Exception as e:
            logging.warning(f"Error while closing muxed connection: {e}")

        # Perform proper cleanup of resources
        await self._cleanup()

    async def _cleanup(self) -> None:
        # Remove the connection from swarm
        logging.debug(f"Removing connection for peer {self.muxed_conn.peer_id}")
        self.swarm.remove_conn(self)

        # Only close the connection if it's not already closed
        # Be defensive here to avoid exceptions during cleanup
        try:
            if not self.muxed_conn.is_closed:
                await self.muxed_conn.close()
        except Exception as e:
            logging.warning(f"Error closing muxed connection: {e}")

        # This is just for cleaning up state. The connection has already been closed.
        # We *could* optimize this but it really isn't worth it.
        logging.debug(f"Resetting streams for peer {self.muxed_conn.peer_id}")
        for stream in self.streams.copy():
            try:
                await stream.reset()
            except Exception as e:
                logging.warning(f"Error resetting stream: {e}")

        # Force context switch for stream handlers to process the stream reset event we
        # just emit before we cancel the stream handler tasks.
        await trio.sleep(0.1)

        # Notify all listeners about the disconnection
        logging.debug(f"Notifying disconnection for peer {self.muxed_conn.peer_id}")
        await self._notify_disconnected()

    async def _handle_new_streams(self) -> None:
        self.event_started.set()
        async with trio.open_nursery() as nursery:
            while True:
                try:
                    stream = await self.muxed_conn.accept_stream()
                except MuxedConnUnavailable:
                    await self.close()
                    break
                # Asynchronously handle the accepted stream, to avoid blocking
                # the next stream.
                nursery.start_soon(self._handle_muxed_stream, stream)

    async def _handle_muxed_stream(self, muxed_stream: IMuxedStream) -> None:
        # Acquire inbound stream resource if a manager is configured
        rm = getattr(self.swarm, "_resource_manager", None)
        peer_id_str = str(getattr(self.muxed_conn, "peer_id", ""))
        acquired = False
        if rm is not None:
            try:
                acquired = rm.acquire_stream(peer_id_str, Direction.INBOUND)
            except Exception:
                acquired = False

        if rm is not None and not acquired:
            # Deny stream: best-effort reset/close
            try:
                await muxed_stream.reset()  # type: ignore[attr-defined]
            except Exception:
                try:
                    await muxed_stream.close()
                except Exception:
                    pass
            return

        net_stream = await self._add_stream(muxed_stream)
        try:
            await self.swarm.common_stream_handler(net_stream)
        finally:
            # Always remove the stream when the handler finishes
            # Use simple remove_stream since stream handles notifications itself
            self.remove_stream(net_stream)
            # Release inbound stream resource
            if rm is not None and acquired:
                try:
                    rm.release_stream(peer_id_str, Direction.INBOUND)
                except Exception:
                    pass

    async def _add_stream(self, muxed_stream: IMuxedStream) -> NetStream:
        #
        net_stream = NetStream(muxed_stream, self)
        # Set Stream state to OPEN if the event has already started.
        # This is to ensure that the new streams created after connection has started
        # are immediately set to OPEN state.
        if self.event_started.is_set():
            await net_stream.set_state(StreamState.OPEN)
        self.streams.add(net_stream)
        await self.swarm.notify_opened_stream(net_stream)
        return net_stream

    async def _notify_disconnected(self) -> None:
        await self.swarm.notify_disconnected(self)

    async def start(self) -> None:
        streams_open = self.get_streams()
        for stream in streams_open:
            """Set the state of the stream to OPEN."""
            await stream.set_state(StreamState.OPEN)
        await self._handle_new_streams()

    async def new_stream(self) -> NetStream:
        muxed_stream = await self.muxed_conn.open_stream()
        return await self._add_stream(muxed_stream)

    def get_streams(self) -> tuple[NetStream, ...]:
        return tuple(self.streams)

    def get_transport_addresses(self) -> list[Multiaddr]:
        """
        Retrieve the transport addresses used by this connection.

        Returns
        -------
        list[Multiaddr]
            A list of multiaddresses used by the transport.

        """
        # Return the addresses from the peerstore for this peer
        try:
            peer_id = self.muxed_conn.peer_id
            return self.swarm.peerstore.addrs(peer_id)
        except Exception as e:
            logging.warning(f"Error getting transport addresses: {e}")
            return []

    def remove_stream(self, stream: NetStream) -> None:
        if stream not in self.streams:
            return
        self.streams.remove(stream)

    async def _remove_stream(self, stream: NetStream) -> None:
        """Remove stream and notify about closure."""
        if stream not in self.streams:
            return
        self.streams.remove(stream)
        await self.swarm.notify_closed_stream(stream)<|MERGE_RESOLUTION|>--- conflicted
+++ resolved
@@ -65,21 +65,15 @@
             )
             # optional conveniences
         # Attach close hook if possible; tolerate implementations without it
-        try:
+        if hasattr(muxed_conn, "on_close"):
             logging.debug(f"Setting on_close for peer {muxed_conn.peer_id}")
             setattr(muxed_conn, "on_close", self._on_muxed_conn_closed)
-<<<<<<< HEAD
-        except Exception as e:
-            logging.warning(
-                f"Could not attach on_close hook for peer {muxed_conn.peer_id}: {e}"
-=======
         else:
             # If on_close doesn't exist, create it. This ensures compatibility
             # with muxer implementations that don't have on_close support.
             logging.debug(
                 f"muxed_conn for peer {muxed_conn.peer_id} has no on_close attribute, "
                 "creating it"
->>>>>>> 702b98d3
             )
             setattr(muxed_conn, "on_close", self._on_muxed_conn_closed)
 
