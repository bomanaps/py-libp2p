from peer.peerstore import PeerStore
from network.swarm import Swarm
from host.basic_host import BasicHost
from transport.upgrader import TransportUpgrader
<<<<<<< HEAD
=======
from transport.tcp import TCP
>>>>>>> a0ad0b5e
from Crypto.PublicKey import RSA

class Libp2p(object):

    def __init__(self, idOpt = None, \
        transportOpt = ["/ip4/127.0.0.1/tcp/10000"], \
        muxerOpt = ["mplex/6.7.0"], \
        secOpt = ["secio"], \
        peerstore = PeerStore()):
        
        if idOpt:
            self.idOpt = idOpt
        else:
            new_key = RSA.generate(2048, e=65537)
            self.idOpt = new_key.publickey().exportKey("PEM")
            self.private_key = new_key.exportKey("PEM")
      
        self.transportOpt = transportOpt
        self.muxerOpt = muxerOpt
        self.secOpt = secOpt
        self.peerstore = peerstore

    def new_node(self):

<<<<<<< HEAD
        swarm = Swarm(self.idOpt, self.peerstore)
        host = BasicHost(swarm)
        upgrader = TransportUpgrader(self.secOpt, self.muxerOpt)
=======
        upgrader = TransportUpgrader(self.secOpt, self.transportOpt)
        swarm = Swarm(self.idOpt, self.peerstore, upgrader)
        tcp = TCP()
        swarm.add_transport(tcp)
        swarm.listen(self.transportOpts)
        host = BasicHost(swarm)
>>>>>>> a0ad0b5e

        # TODO MuxedConnection currently contains all muxing logic
        # TODO routing unimplemented

        return host<|MERGE_RESOLUTION|>--- conflicted
+++ resolved
@@ -2,10 +2,7 @@
 from network.swarm import Swarm
 from host.basic_host import BasicHost
 from transport.upgrader import TransportUpgrader
-<<<<<<< HEAD
-=======
-from transport.tcp import TCP
->>>>>>> a0ad0b5e
+from transport.tcp.tcp import TCP
 from Crypto.PublicKey import RSA
 
 class Libp2p(object):
@@ -30,18 +27,12 @@
 
     def new_node(self):
 
-<<<<<<< HEAD
-        swarm = Swarm(self.idOpt, self.peerstore)
-        host = BasicHost(swarm)
-        upgrader = TransportUpgrader(self.secOpt, self.muxerOpt)
-=======
         upgrader = TransportUpgrader(self.secOpt, self.transportOpt)
         swarm = Swarm(self.idOpt, self.peerstore, upgrader)
         tcp = TCP()
         swarm.add_transport(tcp)
         swarm.listen(self.transportOpts)
         host = BasicHost(swarm)
->>>>>>> a0ad0b5e
 
         # TODO MuxedConnection currently contains all muxing logic
         # TODO routing unimplemented
